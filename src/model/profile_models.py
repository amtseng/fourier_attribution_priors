import torch
import math
import numpy as np
from model.util import sanitize_sacred_arguments, convolution_size, \
    place_tensor, smooth_tensor_1d
import scipy.special

def multinomial_log_probs(category_log_probs, trials, query_counts):
    """
    Defines multinomial distributions and computes the probability of seeing
    the queried counts under these distributions. This defines D different
    distributions (that all have the same number of classes), and returns D
    probabilities corresponding to each distribution.
    Arguments:
        `category_log_probs`: a D x N tensor containing log probabilities (base
            e) of seeing each of the N classes/categories
        `trials`: a D-tensor containing the total number of trials for each
            distribution (can be different numbers)
        `query_counts`: a D x N tensor containing the observed count of each
            category in each distribution; the probability is computed for these
            observations
    Returns a D-tensor containing the log probabilities (base e) of each
    observed query with its corresponding distribution. Note that D can be
    replaced with any shape (i.e. only the last dimension is reduced).
    """
    # Multinomial probability = n! / (x1!...xk!) * p1^x1 * ... pk^xk
    # Log prob = log(n!) - (log(x1!) ... + log(xk!)) + x1log(p1) ... + xklog(pk)
    trials, query_counts = trials.float(), query_counts.float()
    log_n_fact = torch.lgamma(trials + 1)
    log_counts_fact = torch.lgamma(query_counts + 1)
    log_counts_fact_sum = torch.sum(log_counts_fact, dim=-1)
    log_prob_pows = category_log_probs * query_counts  # Elementwise sum
    log_prob_pows_sum = torch.sum(log_prob_pows, dim=-1)

    return log_n_fact - log_counts_fact_sum + log_prob_pows_sum


class ProfileTFBindingPredictor(torch.nn.Module):

    def __init__(
        self, input_length, input_depth, profile_length, num_tasks,
        num_dil_conv_layers, dil_conv_filter_sizes, dil_conv_stride,
        dil_conv_dilations, dil_conv_depths, prof_conv_kernel_size,
        prof_conv_stride
    ):
        """
        Creates a TF binding profile predictor from a DNA sequence.
        Arguments:
            `input_length`: length of the input sequences; each input sequence
                would be D x L, where L is the length
            `input_depth`: depth of the input sequences; each input sequence
                would be D x L, where D is the depth
            `profile_length`: length of the predicted profiles; it must be
                consistent with the convolutional layers specified
            `num_tasks`: number of tasks that are to be predicted; there will be
                two profiles and two read counts predicted for each task
            `num_dil_conv_layers`: number of dilating convolutional layers
            `dil_conv_filter_sizes`: sizes of the initial dilating convolutional
                filters; must have `num_conv_layers` entries
            `dil_conv_stride`: stride used for each dilating convolution
            `dil_conv_dilations`: dilations used for each layer of the dilating
                convolutional layers
            `dil_conv_depths`: depths of the dilating convolutional filters;
                must have `num_conv_layers` entries
            `prof_conv_kernel_size`: size of the large convolutional filter used
                for profile prediction
            `prof_conv_stride`: stride used for the large profile convolution

        Creates a close variant of the BPNet architecture, as described here:
            https://www.biorxiv.org/content/10.1101/737981v1.full
        """
        super().__init__()
        self.creation_args = locals()
        del self.creation_args["self"]
        del self.creation_args["__class__"]
        self.creation_args = sanitize_sacred_arguments(self.creation_args)
        
        assert len(dil_conv_filter_sizes) == num_dil_conv_layers
        assert len(dil_conv_dilations) == num_dil_conv_layers
        assert len(dil_conv_depths) == num_dil_conv_layers

        # Save some parameters
        self.input_depth = input_depth
        self.input_length = input_length
        self.profile_length = profile_length
        self.num_tasks = num_tasks
        self.num_dil_conv_layers = num_dil_conv_layers
        
        # 7 convolutional layers with increasing dilations
        self.dil_convs = torch.nn.ModuleList()
        last_out_size = input_length
        for i in range(num_dil_conv_layers):
            kernel_size = dil_conv_filter_sizes[i]
            in_channels = input_depth if i == 0 else dil_conv_depths[i - 1]
            out_channels = dil_conv_depths[i]
            dilation = dil_conv_dilations[i]
            padding = int(dilation * (kernel_size - 1) / 2)  # "same" padding,
                                                             # for easy adding
            self.dil_convs.append(
                torch.nn.Conv1d(
                    in_channels=in_channels, out_channels=out_channels,
                    kernel_size=kernel_size, dilation=dilation, padding=padding
                )
            )
          
            last_out_size = last_out_size - (dilation * (kernel_size - 1))
        # The size of the final dilated convolution output, if there _weren't_
        # any padding (i.e. "valid" padding)
        self.last_dil_conv_size = last_out_size

        # ReLU activation for the convolutional layers and attribution prior
        self.relu = torch.nn.ReLU()

        # Profile prediction:
        # Convolutional layer with large kernel
        self.prof_large_conv = torch.nn.Conv1d(
            in_channels=dil_conv_depths[-1], out_channels=(num_tasks * 2),
            kernel_size=prof_conv_kernel_size
        )

        self.prof_pred_size = self.last_dil_conv_size - \
            (prof_conv_kernel_size - 1)

        assert self.prof_pred_size == profile_length, \
            "Prediction length is specified to be %d, but with the given " +\
            "input length of %d and the given convolutions, the computed " +\
            "prediction length is %d" % \
            (profile_length, input_length, self.prof_pred_size)

        # Length-1 convolution over the convolutional output and controls to
        # get the final profile
        self.prof_one_conv = torch.nn.Conv1d(
            in_channels=(num_tasks * 4), out_channels=(num_tasks * 2),
            kernel_size=1, groups=num_tasks  # One set of filters over each task
        )
        
        # Counts prediction:
        # Global average pooling
        self.count_pool = torch.nn.AvgPool1d(
            kernel_size=self.last_dil_conv_size
        )

        # Dense layer to consolidate pooled result to small number of features
        self.count_dense = torch.nn.Linear(
            in_features=dil_conv_depths[-1], out_features=(num_tasks * 2)
        )

        # Dense layer over pooling features and controls to get the final
        # counts, implemented as grouped convolution with kernel size 1
        self.count_one_conv = torch.nn.Conv1d(
            in_channels=(num_tasks * 4), out_channels=(num_tasks * 2),
            kernel_size=1
        )

        # MSE Loss for counts
        self.mse_loss = torch.nn.MSELoss(reduction="none")

    def forward(self, input_seqs, cont_profs):
        """
        Computes a forward pass on a batch of sequences.
        Arguments:
            `inputs_seqs`: a B x I x D tensor, where B is the batch size, I is
                the input sequence length, and D is the number of input channels
            `cont_profs`: a B x T x O x 2 tensor, where T is the number of
                tasks, and O is the output sequence length
        Returns the predicted profiles (unnormalized logits) for each task (both
        plus and minus strands) (a B x T x O x 2 tensor), and the predicted log
        counts (base e) for each task (both plus and minus strands)
        (a B x T x 2) tensor.
        """
        batch_size = input_seqs.size(0)
        input_length = input_seqs.size(1)
        assert input_length == self.input_length
        num_tasks = cont_profs.size(1)
        assert num_tasks == self.num_tasks
        profile_length = cont_profs.size(2)
        assert profile_length == self.profile_length

        # PyTorch prefers convolutions to be channel first, so transpose the
        # input and control profiles
        input_seqs = input_seqs.transpose(1, 2)  # Shape: B x D x I
        cont_profs = cont_profs.transpose(2, 3)  # Shape: B x T x 2 x O

        # 1. Perform dilated convolutions on the input, each layer's input is
        # the sum of all previous layers' outputs
        dil_conv_out_list = None
        dil_conv_sum = 0
        for i, dil_conv in enumerate(self.dil_convs):
            if i == 0:
                dil_conv_out = self.relu(dil_conv(input_seqs))
            else:
                dil_conv_out = self.relu(dil_conv(dil_conv_sum))

            if i != self.num_dil_conv_layers - 1:
                dil_conv_sum = dil_conv_out + dil_conv_sum

        # 2. Truncate the final dilated convolutional layer output so that it
        # only has entries that did not see padding; this is equivalent to
        # truncating it to the size it would be if no padding were ever added
        start = int((dil_conv_out.size(2) - self.last_dil_conv_size) / 2)
        end = start + self.last_dil_conv_size
        dil_conv_out_cut = dil_conv_out[:, :, start : end]

        # Branch A: profile prediction
        # A1. Perform convolution with a large kernel
        prof_large_conv_out = self.prof_large_conv(dil_conv_out_cut)

        # A2. Concatenate with the control profiles
        # Reshaping is necessary to ensure the tasks are paired adjacently
        prof_large_conv_out = prof_large_conv_out.view(
            batch_size, num_tasks, 2, -1
        )
        prof_with_cont = torch.cat([prof_large_conv_out, cont_profs], dim=2)
        prof_with_cont = prof_with_cont.view(batch_size, num_tasks * 4, -1)

        # A3. Perform length-1 convolutions over the concatenated profiles with
        # controls; there are T convolutions, each one is done over one pair of
        # prof_first_conv_out, and a pair of controls
        prof_one_conv_out = self.prof_one_conv(prof_with_cont)
        prof_pred = prof_one_conv_out.view(batch_size, num_tasks, 2, -1)
        # Transpose profile predictions to get B x T x O x 2
        prof_pred = prof_pred.transpose(2, 3)
        
        # Branch B: read count prediction
        # B1. Global average pooling across the output of dilated convolutions
        count_pool_out = self.count_pool(dil_conv_out_cut)
        count_pool_out = torch.squeeze(count_pool_out, dim=2)

        # B2. Reduce pooling output to fewer features, a pair for each task
        count_dense_out = self.count_dense(count_pool_out)

        # B3. Concatenate with the control counts
        # Reshaping is necessary to ensure the tasks are paired adjacently
        cont_counts = torch.sum(cont_profs, dim=3)
        count_dense_out = count_dense_out.view(batch_size, num_tasks, 2)
        count_with_cont = torch.cat([count_dense_out, cont_counts], dim=2)
        count_with_cont = count_with_cont.view(batch_size, num_tasks * 4, -1)

        # B4. Dense layer over the concatenation with control counts; each set
        # of counts gets a different dense network (implemented as convolution
        # with kernel size 1)
        count_one_conv_out = self.count_one_conv(count_with_cont)
        count_pred = count_one_conv_out.view(batch_size, num_tasks, 2, -1)
        count_pred = torch.squeeze(count_pred, dim=3)

        return prof_pred, count_pred

    def correctness_loss(
        self, true_profs, logit_pred_profs, log_pred_counts, count_loss_weight,
        return_separate_losses=False
    ):
        """
        Returns the loss of the correctness off the predicted profiles and
        predicted read counts. This prediction correctness loss is split into a
        profile loss and a count loss. The profile loss is the -log probability
        of seeing the true profile read counts, given the multinomial
        distribution defined by the predicted profile count probabilities. The
        count loss is a simple mean squared error on the log counts.
        Arguments:
            `true_profs`: a B x T x O x 2 tensor containing true UNnormalized
                profile values, where B is the batch size, T is the number of
                tasks, and O is the profile length; the sum of a profile gives
                the raw read count for that task
            `logit_pred_profs`: a B x T x O x 2 tensor containing the predicted
                profile _logits_
            `log_pred_counts`: a B x T x 2 tensor containing the predicted log
                read counts (base e)
            `count_loss_weight`: amount to weight the portion of the loss for
                the counts
            `return_separate_losses`: if True, also return the profile and
                counts losses (scalar Tensors)
        Returns a scalar loss tensor, or perhaps 3 scalar loss tensors.
        """
        assert true_profs.size() == logit_pred_profs.size()
        batch_size = true_profs.size(0)
        num_tasks = true_profs.size(1)

        # Add the profiles together to get the raw counts
        true_counts = torch.sum(true_profs, dim=2)  # Shape: B x T x 2

        # Transpose and reshape the profile inputs from B x T x O x 2 to
        # B x 2T x O; all metrics will be computed for each individual profile,
        # then averaged across pooled tasks/strands, then across the batch
        true_profs = true_profs.transpose(2, 3).reshape(
            batch_size, num_tasks * 2, -1
        )
        logit_pred_profs = logit_pred_profs.transpose(2, 3).reshape(
            batch_size, num_tasks * 2, -1
        )
        # Reshape the counts from B x T x 2 to B x 2T
        true_counts = true_counts.view(batch_size, num_tasks * 2)
        log_pred_counts = log_pred_counts.view(batch_size, num_tasks * 2)

        # 1. Profile loss
        # Compute the log probabilities based on multinomial distributions,
        # each one is based on predicted probabilities, one for each track

        # Convert logits to log probabilities (along the O dimension)
        log_pred_profs = profile_logits_to_log_probs(logit_pred_profs, axis=2)

        # Compute probability of seeing true profile under distribution of log
        # predicted probs
        neg_log_likelihood = -multinomial_log_probs(
            log_pred_profs, true_counts, true_profs
        )  # Shape: B x 2T
        # Average across tasks/strands, and then across the batch
        batch_prof_loss = torch.mean(neg_log_likelihood, dim=1)
        prof_loss = torch.mean(batch_prof_loss)

        # 2. Counts loss
        # Mean squared error on the log counts (with 1 added for stability)
        log_true_counts = torch.log(true_counts + 1)
        mse = self.mse_loss(log_pred_counts, log_true_counts)

        # Average across tasks/strands, and then across the batch
        batch_count_loss = torch.mean(mse, dim=1)
        count_loss = torch.mean(batch_count_loss)

        final_loss = prof_loss + (count_loss_weight * count_loss)

        if return_separate_losses:
            return final_loss, prof_loss, count_loss
        else:
            return final_loss

<<<<<<< HEAD
    def att_prior_loss(
        self, status, input_grads, motif_preds, pos_limit, limit_softness, neg_weight,
        att_prior_grad_smooth_sigma, return_separate_losses=False
=======
    def fourier_att_prior_loss(
        self, status, input_grads, freq_limit, limit_softness,
        att_prior_grad_smooth_sigma
>>>>>>> c9f6993c
    ):
        """
        Computes an attribution prior loss for some given training examples,
        using a Fourier transform form.
        Arguments:
            `status`: a B-tensor, where B is the batch size; each entry is 1 if
                that example is to be treated as a positive example, and 0
                otherwise
            `input_grads`: a B x L x D tensor, where B is the batch size, L is
                the length of the input, and D is the dimensionality of each
                input base; this needs to be the gradients of the input with
                respect to the output (for multiple tasks, this gradient needs
                to be aggregated); this should be *gradient times input*
            `freq_limit`: the maximum integer frequency index, k, to consider for
                the loss; this corresponds to a frequency cut-off of pi * k / L;
                k should be less than L / 2
            `limit_softness`: amount to soften the limit by, using a hill
                function; None means no softness
            `att_prior_grad_smooth_sigma`: amount to smooth the gradient before
                computing the loss
        Returns a single scalar Tensor consisting of the attribution loss for
        the batch.
        """
        abs_grads = torch.sum(torch.abs(input_grads), dim=2)

        # Smooth the gradients
        grads_smooth = smooth_tensor_1d(
            abs_grads, att_prior_grad_smooth_sigma
        )

<<<<<<< HEAD
        grads_sum = torch.sum(grads_smooth, dim=1, keepdim=True)
        grads_sum[grads_sum == 0] = 1  # Keep 0s when the sum is 0
        grads_norm = grads_smooth / grads_sum

        score = torch.sum(grads_norm * motif_preds, dim=1)
        loss = 1 - score
        loss_mean = torch.mean(loss)

        if return_separate_losses:
            return loss_mean, loss_mean, loss_mean
        else:
            return loss_mean
=======
        # Only do the positives
        pos_grads = grads_smooth[status == 1]

        # Loss for positives
        if pos_grads.nelement():
            pos_fft = torch.rfft(pos_grads, 1)
            pos_mags = torch.norm(pos_fft, dim=2)
            pos_mag_sum = torch.sum(pos_mags, dim=1, keepdim=True)
            pos_mag_sum[pos_mag_sum == 0] = 1  # Keep 0s when the sum is 0
            pos_mags = pos_mags / pos_mag_sum

            # Cut off DC
            pos_mags = pos_mags[:, 1:]

            # Construct weight vector
            weights = place_tensor(torch.ones_like(pos_mags))
            if limit_softness is None:
                weights[:, freq_limit:] = 0
            else:
                x = place_tensor(
                    torch.arange(1, pos_mags.size(1) - pos_limit + 1)
                ).float()
                weights[:, freq_limit:] = 1 / (1 + torch.pow(x, limit_softness))

            # Multiply frequency magnitudes by weights
            pos_weighted_mags = pos_mags * weights

            # Add up along frequency axis to get score
            pos_score = torch.sum(pos_weighted_mags, dim=1)
            pos_loss = 1 - pos_score
            return torch.mean(pos_loss)
        else:
            return place_tensor(torch.zeros(1))

    def motif_scan_att_prior_loss(
        self, input_grads, motif_preds, att_prior_grad_smooth_sigma
    ):
        """
        Computes an attribution prior loss for some given training examples,
        using a motif scanning predictions.
        Arguments:
            `input_grads`: a B x L x D tensor, where B is the batch size, L is
                the length of the input, and D is the dimensionality of each
                input base; this needs to be the gradients of the input with
                respect to the output (for multiple tasks, this gradient needs
                to be aggregated); this should be *gradient times input*
            `motif_preds`: a B x L tensor containing binary values denoting
                whether or not a motif is present
            `att_prior_grad_smooth_sigma`: amount to smooth the gradient before
                computing the loss
        Returns a single scalar Tensor consisting of the attribution loss for
        the batch.
        """
        abs_grads = torch.sum(torch.abs(input_grads), dim=2)

        # Smooth the gradients
        grads_smooth = smooth_tensor_1d(
            abs_grads, att_prior_grad_smooth_sigma
        )

        grads_sum = torch.sum(grads_smooth, dim=1, keepdim=True)
        grads_sum[grads_sum == 0] = 1  # Keep 0s when the sum is 0
        grads_norm = grads_smooth / grads_sum

        score = torch.sum(grads_norm * motif_preds, dim=1)
        loss = 1 - score
        return torch.mean(loss)
>>>>>>> c9f6993c


def profile_logits_to_log_probs(logit_pred_profs, axis=2):
    """
    Converts the model's predicted profile logits into normalized probabilities
    via a softmax on the specified dimension (defaults to axis=2).
    Arguments:
        `logit_pred_profs`: a tensor/array containing the predicted profile
            logits
    Returns a tensor/array of the same shape, containing the predicted profiles
    as log probabilities by doing a log softmax on the specified dimension. If
    the input is a tensor, the output will be a tensor. If the input is a NumPy
    array, the output will be a NumPy array. Note that the  reason why this
    function returns log probabilities rather than raw probabilities is for
    numerical stability.
    """
    if type(logit_pred_profs) is np.ndarray:
        return logit_pred_profs - \
            scipy.special.logsumexp(logit_pred_profs, axis=axis, keepdims=True)
    else:
        return torch.log_softmax(logit_pred_profs, dim=axis)<|MERGE_RESOLUTION|>--- conflicted
+++ resolved
@@ -323,15 +323,9 @@
         else:
             return final_loss
 
-<<<<<<< HEAD
-    def att_prior_loss(
-        self, status, input_grads, motif_preds, pos_limit, limit_softness, neg_weight,
-        att_prior_grad_smooth_sigma, return_separate_losses=False
-=======
     def fourier_att_prior_loss(
         self, status, input_grads, freq_limit, limit_softness,
         att_prior_grad_smooth_sigma
->>>>>>> c9f6993c
     ):
         """
         Computes an attribution prior loss for some given training examples,
@@ -362,20 +356,6 @@
             abs_grads, att_prior_grad_smooth_sigma
         )
 
-<<<<<<< HEAD
-        grads_sum = torch.sum(grads_smooth, dim=1, keepdim=True)
-        grads_sum[grads_sum == 0] = 1  # Keep 0s when the sum is 0
-        grads_norm = grads_smooth / grads_sum
-
-        score = torch.sum(grads_norm * motif_preds, dim=1)
-        loss = 1 - score
-        loss_mean = torch.mean(loss)
-
-        if return_separate_losses:
-            return loss_mean, loss_mean, loss_mean
-        else:
-            return loss_mean
-=======
         # Only do the positives
         pos_grads = grads_smooth[status == 1]
 
@@ -443,7 +423,6 @@
         score = torch.sum(grads_norm * motif_preds, dim=1)
         loss = 1 - score
         return torch.mean(loss)
->>>>>>> c9f6993c
 
 
 def profile_logits_to_log_probs(logit_pred_profs, axis=2):
